from .Logger import logger
from tqdm import tqdm
import requests
import zipfile
import os

class DataManager:
    """Used to manage loader data"""

    def __init__(self) -> None:
        self.root_dir = 'data/'
<<<<<<< HEAD
        self.server = 'https://storage.googleapis.com/collapseloader/'
        self.server_fallback =  'https://loader.collapseloader.org/'
=======
        self.server = 'https://cdn.collapseloader.org/'
        self.server_fallback =  'https://loader.collapseloader.org'
>>>>>>> 3b0a8885
        self.server_assets = 'https://axkanxneklh7.objectstorage.eu-amsterdam-1.oci.customer-oci.com/n/axkanxneklh7/b/assets/o/'
        self.repo = 'https://github.com/dest4590/CollapseLoader/'
        self.version = '1.2.3'

        if not os.path.isdir(self.root_dir):
            os.mkdir(self.root_dir)
            logger.debug('Created root dir')

        try:
            r = requests.get(self.server + 'index.html', timeout=3)

            if 'is not available in your location' in r.text: # If server is blocked
                self.server = self.server_fallback

            logger.debug('Using the main server')
            
        except requests.exceptions.RequestException:
            logger.debug("The main server is down/inaccessible, we're using fallback")
            self.server = self.server_fallback # Uses a fallback server if the main server is down

        logger.debug('Initialized DataManager')

    def get_local(self, path: str) -> str:
        """Get file locally"""
        return self.root_dir + path
    
    def get_url(self, path: str) -> str:
        """Gets a link from the web, uses a fallback server if the main one is down"""
        return self.server + path
    
    def download(self, path: str, destination: str = None, mod: bool = False) -> True:
        logger.debug(f'Downloading {path}')

        filename = os.path.basename(path)
        jar = os.path.splitext(filename)[0] + '.jar'
        path = self.root_dir + filename 
        path_dir = self.root_dir + os.path.splitext(filename)[0] + '/'
        dest = destination if destination != None else self.root_dir + filename
        fabric_folder = data.get_local('fabric-loader-0.15.9-1.20.4') + '/mods/'
        
        if not filename.endswith('.jar'):
            if os.path.isdir(path_dir):
                logger.debug(f'{path} Already downloaded, skip')
                return
            
            else:
                os.mkdir(path_dir)

        elif filename.endswith('.jar'):
            if os.path.exists(path_dir + jar) or os.path.exists(fabric_folder + filename):
                logger.debug(f'{path} file downloaded, skip')
                return
            
            if not os.path.isdir(path_dir) and not mod:
                os.mkdir(path_dir)
            
        response = requests.get(self.server + filename, stream=True)
 
        total_size = int(response.headers.get('content-length', 0))

        with tqdm(total=total_size, desc=path, unit="B", unit_scale=True, ascii=True, ncols=100, colour='blue') as progressbar:
            with open(dest, "wb") as f:
                for d in response.iter_content(1024):
                    f.write(d)
                    progressbar.update(len(d))

        if not mod:
            if filename.endswith('.zip'):
                with zipfile.ZipFile(dest, 'r') as zip_file:
                    zip_file.extractall(path_dir)

                os.remove(dest)

            if filename.endswith('.jar'):
                os.rename(dest, path_dir + filename)
        else:
            logger.debug('Installing mod')

            
            if not os.path.exists(fabric_folder):
                os.mkdir(fabric_folder)

            if not os.path.exists(fabric_folder + filename):
                os.rename(dest, data.get_local('fabric-loader-0.15.9-1.20.4') + '/mods/' + filename)
    
data = DataManager()<|MERGE_RESOLUTION|>--- conflicted
+++ resolved
@@ -9,13 +9,8 @@
 
     def __init__(self) -> None:
         self.root_dir = 'data/'
-<<<<<<< HEAD
-        self.server = 'https://storage.googleapis.com/collapseloader/'
-        self.server_fallback =  'https://loader.collapseloader.org/'
-=======
         self.server = 'https://cdn.collapseloader.org/'
         self.server_fallback =  'https://loader.collapseloader.org'
->>>>>>> 3b0a8885
         self.server_assets = 'https://axkanxneklh7.objectstorage.eu-amsterdam-1.oci.customer-oci.com/n/axkanxneklh7/b/assets/o/'
         self.repo = 'https://github.com/dest4590/CollapseLoader/'
         self.version = '1.2.3'
